--- conflicted
+++ resolved
@@ -6,14 +6,8 @@
 
 use crate::models::graph::GraphData;
 use crate::config::Settings;
-<<<<<<< HEAD
-use crate::services::file_service::GitHubService;
-use crate::services::perplexity_service::PerplexityServiceImpl;
-use crate::services::ragflow_service::RAGFlowService;
-=======
 use crate::services::file_service::GitHubService; // Import GitHubService
 use crate::services::perplexity_service::PerplexityServiceImpl; // Import PerplexityServiceImpl 
->>>>>>> 53e63d23
 use crate::utils::websocket_manager::WebSocketManager;
 use crate::utils::gpu_compute::GPUCompute;
 
@@ -27,17 +21,6 @@
     pub settings: Settings,
     /// GitHub service for interacting with GitHub API.
     pub github_service: Arc<dyn GitHubService + Send + Sync>,
-<<<<<<< HEAD
-    /// Perplexity service for processing files.
-    pub perplexity_service: PerplexityServiceImpl,
-    /// RAGFlow service for chat functionality.
-    pub ragflow_service: Arc<RAGFlowService>,
-    /// WebSocket manager for handling WebSocket connections.
-    pub websocket_manager: Arc<WebSocketManager>,
-    /// GPU Compute for graph calculations protected by a read-write lock.
-    /// This is an Option as GPU might not be available.
-    pub gpu_compute: Option<Arc<RwLock<GPUCompute>>>,
-=======
     /// Perplexity service for processing files.  
     // NOTE: We're using the concrete type now, not the trait object.
     pub perplexity_service: PerplexityServiceImpl, 
@@ -45,42 +28,25 @@
     pub websocket_manager: Arc<WebSocketManager>,
     /// GPU Compute for graph calculations protected by a read-write lock.
     pub gpu_compute: Arc<RwLock<GPUCompute>>, 
->>>>>>> 53e63d23
 }
 
 impl AppState {
     /// Creates a new `AppState` instance.
-<<<<<<< HEAD
-    #[allow(clippy::too_many_arguments)]
-=======
->>>>>>> 53e63d23
     pub fn new(
         graph_data: Arc<RwLock<GraphData>>,
         file_cache: Arc<RwLock<HashMap<String, String>>>,
         settings: Settings,
         github_service: Arc<dyn GitHubService + Send + Sync>,
-<<<<<<< HEAD
-        perplexity_service: PerplexityServiceImpl,
-        ragflow_service: Arc<RAGFlowService>,
-        websocket_manager: Arc<WebSocketManager>,
-        gpu_compute: Option<Arc<RwLock<GPUCompute>>>,
-=======
         perplexity_service: PerplexityServiceImpl, // Concrete type
         websocket_manager: Arc<WebSocketManager>,
         gpu_compute: Arc<RwLock<GPUCompute>>,
->>>>>>> 53e63d23
     ) -> Self {
         Self {
             graph_data,
             file_cache,
             settings,
             github_service,
-<<<<<<< HEAD
-            perplexity_service,
-            ragflow_service,
-=======
             perplexity_service, // Assign the concrete type
->>>>>>> 53e63d23
             websocket_manager,
             gpu_compute,
         }
