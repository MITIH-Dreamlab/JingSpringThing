--- conflicted
+++ resolved
@@ -31,24 +31,9 @@
 
 #[derive(Serialize, Deserialize, Debug, Clone)]
 pub struct Message {
-<<<<<<< HEAD
-    pub role: String,
-=======
     pub conversation_id: Option<String>,
     pub message: String,
->>>>>>> 53e63d23
     pub content: String,
-}
-
-#[derive(Serialize, Deserialize, Debug, Clone)]
-pub struct ChatResponse {
-    pub retcode: i32,
-    pub data: ChatResponseData,
-}
-
-#[derive(Serialize, Deserialize, Debug, Clone)]
-pub struct ChatResponseData {
-    pub message: Vec<Message>,
 }
 
 pub struct RAGFlowService {
@@ -86,7 +71,6 @@
         }
     }
 
-<<<<<<< HEAD
     pub async fn send_message(&self, conversation_id: String, message: String) -> Result<ChatResponse, RAGFlowError> {
         debug!("Sending message to conversation: {}", conversation_id);
         let url = format!("{}api/completion", self.base_url);
@@ -112,24 +96,6 @@
         }
     }
 
-    pub async fn get_chat_history(&self, conversation_id: String) -> Result<ChatResponse, RAGFlowError> {
-        debug!("Fetching chat history for conversation: {}", conversation_id);
-        let url = format!("{}api/chat/history/{}", self.base_url, conversation_id);
-        let response = self.client.get(&url)
-            .header("Authorization", format!("Bearer {}", self.api_key))
-            .send()
-            .await?;
-
-        if response.status().is_success() {
-            let result: ChatResponse = response.json().await?;
-            Ok(result)
-        } else {
-            let status = response.status();
-            let error_message = response.text().await?;
-            error!("Failed to fetch chat history. Status: {}, Error: {}", status, error_message);
-            Err(RAGFlowError::StatusError(status, error_message))
-        }
-=======
     pub async fn get_chat_history(conversation_id: String) -> Result<Vec<Message>, reqwest::Error> {
         // Placeholder implementation
         Ok(vec![Message {
@@ -137,6 +103,5 @@
             message: String::new(), // Empty string as a placeholder
             content: format!("Chat history for conversation: {}", conversation_id)
         }])
->>>>>>> 53e63d23
     }
 }