--- conflicted
+++ resolved
@@ -404,19 +404,6 @@
     /// # Returns
     ///
     /// A `Result` containing the processed file or an error.
-<<<<<<< HEAD
-    async fn process_file(&self, file_content: String, settings: &Settings, api_client: &dyn ApiClient) -> Result<ProcessedFile, PerplexityError>;
-}
-
-/// Implementation of the PerplexityService.
-pub struct PerplexityServiceImpl;
-
-impl PerplexityServiceImpl {
-    pub fn new() -> Self {
-        Self {}
-    }
-}
-=======
     async fn process_file(&self, file_content: String, settings: &Settings, api_client: &dyn ApiClient) -> Result<ProcessedFile, PerplexityError>; // Added &self
 }
 
@@ -429,16 +416,11 @@
     }
 }
 
->>>>>>> 53e63d23
 
 #[async_trait]
 impl PerplexityService for PerplexityServiceImpl {
     async fn process_file(&self, file_content: String, settings: &Settings, api_client: &dyn ApiClient) -> Result<ProcessedFile, PerplexityError> {
         let processed_content = process_markdown(&file_content, settings, api_client).await?;
-<<<<<<< HEAD
-        Ok(ProcessedFile { file_name: "processed.md".to_string(), content: processed_content })
-=======
         Ok(ProcessedFile { file_name: "processed.md".to_string(), content: processed_content }) // Return Ok(...)
->>>>>>> 53e63d23
     }
 }