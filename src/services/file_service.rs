// src/services/file_service.rs

use crate::models::metadata::Metadata;
<<<<<<< HEAD
use crate::config::{Settings, GitHubConfig};
=======
use crate::config::Settings;
>>>>>>> 53e63d23
use crate::services::perplexity_service::{PerplexityService, PerplexityServiceImpl, ApiClientImpl};
use serde::{Deserialize, Serialize};
use reqwest::Client;
use async_trait::async_trait;
use log::{info, debug};
use regex::Regex;
use sha1::{Sha1, Digest};
use std::collections::HashMap;
use std::fs;
use std::path::Path;
<<<<<<< HEAD
=======
// Removed unused import: use tokio::sync::RwLock;
>>>>>>> 53e63d23

/// Represents a file fetched from GitHub.
#[derive(Serialize, Deserialize, Clone)]
pub struct GithubFile {
    /// Name of the file (e.g., "example.md").
    pub name: String,
    /// Content of the file in Markdown format.
    pub content: String,
    /// SHA hash of the file content from GitHub.
    pub sha: String,
}

/// Represents a processed file after applying transformations.
#[derive(Serialize, Deserialize, Clone)]
pub struct ProcessedFile {
    /// Name of the processed file.
    pub file_name: String,
    /// Processed content of the file.
    pub content: String,
}

/// Trait defining the GitHub service behavior.
#[async_trait]
pub trait GitHubService: Send + Sync {
    /// Fetches Markdown files from the specified GitHub repository.
    async fn fetch_files(&self) -> Result<Vec<GithubFile>, Box<dyn std::error::Error + Send + Sync>>;
}

/// Represents a GitHub service that uses actual GitHub API calls.
pub struct RealGitHubService {
    client: Client,
    token: String,
    owner: String,
    repo: String,
    base_path: String,
}

impl RealGitHubService {
<<<<<<< HEAD
    /// Creates a new instance of `RealGitHubService` using the provided GitHubConfig.
    pub fn new(config: GitHubConfig) -> Self {
=======
    /// Creates a new instance of `RealGitHubService` by loading configuration from environment variables.
    ///
    /// # Panics
    ///
    /// Panics if required environment variables are not set.
    pub fn new() -> Self {
        dotenv().ok();
        let token = env::var("GITHUB_ACCESS_TOKEN").expect("GITHUB_ACCESS_TOKEN must be set in .env");
        let owner = env::var("GITHUB_OWNER").expect("GITHUB_OWNER must be set in .env");
        let repo = env::var("GITHUB_REPO").expect("GITHUB_REPO must be set in .env");
        let base_path = env::var("GITHUB_DIRECTORY").expect("GITHUB_DIRECTORY must be set in .env");

>>>>>>> 53e63d23
        Self {
            client: Client::new(),
            token: config.github_access_token,
            owner: config.github_owner,
            repo: config.github_repo,
            base_path: config.github_directory,
        }
    }

    /// Fetches the contents of a specific directory from the GitHub repository.
    ///
    /// # Arguments
    ///
    /// * `path` - The directory path within the repository to fetch.
    ///
    /// # Returns
    ///
    /// A `Result` containing a vector of JSON values representing the directory contents or an error.
    async fn fetch_directory_contents(&self, path: &str) -> Result<Vec<serde_json::Value>, Box<dyn std::error::Error + Send + Sync>> {
        let url = format!("https://api.github.com/repos/{}/{}/contents/{}", self.owner, self.repo, path);
        debug!("Fetching contents from GitHub: {}", url);

        let response = self.client.get(&url)
            .header("Authorization", format!("token {}", self.token))
            .header("User-Agent", "rust-github-api")
            .send()
            .await?;

        debug!("GitHub API response status: {}", response.status());

        let response_body = response.text().await?.to_string(); // Convert to String
        debug!("GitHub API response body: {}", response_body);

        let contents: Vec<serde_json::Value> = serde_json::from_str(&response_body)?;
        Ok(contents)
    }

    /// Fetches the content of a specific file from GitHub using its download URL.
    ///
    /// # Arguments
    ///
    /// * `download_url` - The download URL of the file to fetch.
    ///
    /// # Returns
    ///
    /// A `Result` containing the file content as a string or an error.
    async fn fetch_file_content(&self, download_url: &str) -> Result<String, Box<dyn std::error::Error + Send + Sync>> {
        let content = self.client.get(download_url)
            .header("Authorization", format!("token {}", self.token))
            .header("User-Agent", "rust-github-api")
            .send()
            .await?
            .text()
            .await?;
        Ok(content)
    }
}

#[async_trait]
impl GitHubService for RealGitHubService {
    /// Fetches all Markdown files from the GitHub repository recursively.
    ///
    /// # Returns
    ///
    /// A `Result` containing a vector of `GithubFile` or an error.
    async fn fetch_files(&self) -> Result<Vec<GithubFile>, Box<dyn std::error::Error + Send + Sync>> {
        let mut github_files = Vec::new();
        let mut directories_to_process = vec![self.base_path.clone()];

        // Recursively fetch files from all directories
        while let Some(current_path) = directories_to_process.pop() {
            let contents = self.fetch_directory_contents(&current_path).await?;

            for item in contents {
                let name = item["name"].as_str().unwrap_or("");
                let item_type = item["type"].as_str().unwrap_or("");
                let path = item["path"].as_str().unwrap_or("");

                if item_type == "dir" {
                    // If the item is a directory, add it to the list to be processed
                    directories_to_process.push(path.to_string());
                } else if item_type == "file" && name.ends_with(".md") {
                    // If the item is a Markdown file, fetch its content
                    if let Some(download_url) = item["download_url"].as_str() {
                        debug!("Fetching content for file: {}", name);
                        let content = self.fetch_file_content(download_url).await?;
                        let sha = item["sha"].as_str().unwrap_or("").to_string();

                        // Add the file to the list of GitHub files
                        github_files.push(GithubFile {
                            name: name.to_string(),
                            content,
                            sha,
                        });
                        debug!("Added file to github_files: {}", name);
                    }
                } else {
                    debug!("Skipping non-markdown file: {}", name);
                }
            }
        }

        debug!("Fetched {} markdown files from GitHub", github_files.len());
        Ok(github_files)
    }
}

/// Service responsible for handling file operations, including fetching from GitHub and processing.
pub struct FileService;

impl FileService {
    /// Fetches Markdown files from GitHub and processes them.
    ///
    /// # Arguments
    ///
    /// * `github_service` - An instance of a service that implements the `GitHubService` trait.
    /// * `settings` - Application settings containing configuration data.
    ///
    /// # Returns
    ///
    /// A `Result` containing a vector of `ProcessedFile` on success or an error on failure.
    pub async fn fetch_and_process_files(
        github_service: &dyn GitHubService,
        settings: &Settings,
    ) -> Result<Vec<ProcessedFile>, Box<dyn std::error::Error + Send + Sync>> {
        // Step 1: Fetch files from GitHub
        let github_files = github_service.fetch_files().await?;
        debug!("Fetched {} files from GitHub", github_files.len());

        // Step 2: Process the fetched files
        let processed_files = Self::process_files(github_files, settings).await?;
        debug!("Processed {} files", processed_files.len());

        Ok(processed_files)
    }

    /// Processes the fetched GitHub files. This includes:
    /// 1. Checking if a file needs processing.
    /// 2. Stripping Logseq-style double brackets.
    /// 3. Associating content with topics.
    /// 4. Enhancing content using the PerplexityService.
    /// 5. Updating local metadata.
    async fn process_files(
        github_files: Vec<GithubFile>,
        settings: &Settings,
    ) -> Result<Vec<ProcessedFile>, Box<dyn std::error::Error + Send + Sync>> {
        let mut processed_files = Vec::new();
        let local_metadata = Self::load_local_metadata()?;
        debug!("Loaded {} metadata entries", local_metadata.len());

        // Create an instance of your PerplexityService implementation
        let perplexity_service = PerplexityServiceImpl;

        // Create an instance of your ApiClient
        let api_client = ApiClientImpl::new();

        for file in github_files {
            if Self::should_process_file(&file, &local_metadata) {
                debug!("Processing file: {}", file.name);

                let stripped_content = Self::strip_double_brackets(&file.content);
                let processed_content = Self::process_against_topics(&stripped_content, &settings.topics);

                // Use the PerplexityService to process the content
                let processed_file = perplexity_service.process_file(processed_content, settings, &api_client).await?; 
                
                // Update local metadata 
                let new_metadata = Metadata {
                    file_name: file.name.clone(),
                    last_modified: chrono::Utc::now(),
                    processed_file: processed_file.content.clone(), // Use processed content
                    original_file: file.content,
                };
                Self::save_file_metadata(new_metadata)?;

                processed_files.push(processed_file);
            } else {
                debug!("Skipping file: {}", file.name);
            }
        }

        Ok(processed_files)
    }

    /// Determines whether a file should be processed based on its metadata.
    ///
    /// # Arguments
    ///
    /// * `file` - A reference to the `GithubFile` to evaluate.
    /// * `local_metadata` - A reference to the local metadata hashmap.
    ///
    /// # Returns
    ///
    /// `true` if the file should be processed; otherwise, `false`.
    fn should_process_file(file: &GithubFile, local_metadata: &HashMap<String, Metadata>) -> bool {
        // Check if the first line indicates it's a public file
        let first_line = file.content.lines().next().unwrap_or("").trim();
        if first_line != "public:: true" {
            return false;
        }

        // Calculate SHA1 hashes to determine if the file has been modified
        let local_sha = local_metadata.get(&file.name).map(|m| Self::calculate_sha1(&m.original_file));
        let github_sha = Self::calculate_sha1(&file.content);

        // Process the file if it's new or has been modified
        local_sha.map_or(true, |local| local != github_sha)
    }

    /// Calculates the SHA1 hash of the given content.
    ///
    /// # Arguments
    ///
    /// * `content` - The string content to hash.
    ///
    /// # Returns
    ///
    /// A hexadecimal string representation of the SHA1 hash.
    fn calculate_sha1(content: &str) -> String {
        let mut hasher = Sha1::new();
        hasher.update(content.as_bytes());
        format!("{:x}", hasher.finalize())
    }

    /// Loads local metadata from a JSON file.
    ///
    /// # Returns
    ///
    /// A `Result` containing a hashmap of metadata or an error.
    fn load_local_metadata() -> Result<HashMap<String, Metadata>, Box<dyn std::error::Error + Send + Sync>> {
        // Define the path to the metadata file
        let metadata_path = "/app/data/markdown/metadata.json";

        // Check if the metadata file exists
        if Path::new(metadata_path).exists() {
            // Read the metadata file
            let metadata_content = fs::read_to_string(metadata_path)?;
            // Deserialize the JSON content into a hashmap
            let metadata: HashMap<String, Metadata> = serde_json::from_str(&metadata_content)?;
            Ok(metadata)
        } else {
            // If the metadata file doesn't exist, return an empty hashmap
            Ok(HashMap::new())
        }
    }

    /// Strips double brackets [[ ]] from the content using regular expressions.
    ///
    /// # Arguments
    ///
    /// * `content` - The string content from which to remove double brackets.
    ///
    /// # Returns
    ///
    /// A new string with double brackets removed.
    fn strip_double_brackets(content: &str) -> String {
        let re = Regex::new(r"\[\[(.*?)\]\]").unwrap();
        re.replace_all(content, "$1").to_string()
    }

    /// Associates the processed content with relevant topics based on the topics list.
    ///
    /// # Arguments
    ///
    /// * `content` - The stripped content of the file.
    /// * `topics` - A slice of topic strings to associate with the content.
    ///
    /// # Returns
    ///
    /// A new string with topic associations appended.
    fn process_against_topics(content: &str, topics: &[String]) -> String {
        let mut processed_content = content.to_string();
        for topic in topics {
            if content.contains(topic) {
                processed_content.push_str(&format!("\nRelated to topic: {}", topic));
            }
        }
        processed_content
    }

    /// Saves the processed Markdown file to the persistent volume.
    ///
    /// # Arguments
    ///
    /// * `metadata` - The `Metadata` instance containing file information.
    ///
    /// # Returns
    ///
    /// A `Result` indicating success or failure.
    pub fn save_file_metadata(metadata: Metadata) -> Result<(), std::io::Error> {
        info!("Saving metadata for file: {}", metadata.file_name);

        // Define the path where the processed Markdown file will be saved
        let markdown_path = format!("/app/data/markdown/{}", metadata.file_name);

        // Ensure the markdown directory exists; if not, create it
        if let Some(parent) = Path::new(&markdown_path).parent() {
            fs::create_dir_all(parent)?;
            debug!("Ensured directory exists: {}", parent.display());
        }

        // Write the processed content to the Markdown file
        fs::write(&markdown_path, &metadata.processed_file)?;
        debug!("Written processed content to: {}", markdown_path);

        // Update the metadata JSON file
        Self::update_metadata_file(&metadata)?;

        Ok(())
    }

    /// Updates the metadata JSON file with the latest file metadata.
    ///
    /// # Arguments
    ///
    /// * `metadata` - The `Metadata` instance to be saved.
    ///
    /// # Returns
    ///
    /// A `Result` indicating success or failure.
    fn update_metadata_file(metadata: &Metadata) -> Result<(), std::io::Error> {
        // Define the path to the metadata file
        let metadata_path = "/app/data/markdown/metadata.json";

        // Load existing metadata
        let mut metadata_map = if Path::new(metadata_path).exists() {
            let content = fs::read_to_string(metadata_path)?;
            serde_json::from_str::<HashMap<String, Metadata>>(&content)?
        } else {
            HashMap::new()
        };

        // Update the metadata map with the new metadata
        metadata_map.insert(metadata.file_name.clone(), metadata.clone());

        // Serialize the updated metadata map to JSON
        let updated_content = serde_json::to_string_pretty(&metadata_map)?;

        // Write the updated metadata back to the metadata file
        fs::write(metadata_path, updated_content)?;
        debug!("Updated metadata file at: {}", metadata_path);

        Ok(())
    }
}<|MERGE_RESOLUTION|>--- conflicted
+++ resolved
@@ -1,11 +1,7 @@
 // src/services/file_service.rs
 
 use crate::models::metadata::Metadata;
-<<<<<<< HEAD
-use crate::config::{Settings, GitHubConfig};
-=======
 use crate::config::Settings;
->>>>>>> 53e63d23
 use crate::services::perplexity_service::{PerplexityService, PerplexityServiceImpl, ApiClientImpl};
 use serde::{Deserialize, Serialize};
 use reqwest::Client;
@@ -16,10 +12,7 @@
 use std::collections::HashMap;
 use std::fs;
 use std::path::Path;
-<<<<<<< HEAD
-=======
 // Removed unused import: use tokio::sync::RwLock;
->>>>>>> 53e63d23
 
 /// Represents a file fetched from GitHub.
 #[derive(Serialize, Deserialize, Clone)]
@@ -58,10 +51,6 @@
 }
 
 impl RealGitHubService {
-<<<<<<< HEAD
-    /// Creates a new instance of `RealGitHubService` using the provided GitHubConfig.
-    pub fn new(config: GitHubConfig) -> Self {
-=======
     /// Creates a new instance of `RealGitHubService` by loading configuration from environment variables.
     ///
     /// # Panics
@@ -74,7 +63,6 @@
         let repo = env::var("GITHUB_REPO").expect("GITHUB_REPO must be set in .env");
         let base_path = env::var("GITHUB_DIRECTORY").expect("GITHUB_DIRECTORY must be set in .env");
 
->>>>>>> 53e63d23
         Self {
             client: Client::new(),
             token: config.github_access_token,
