--- conflicted
+++ resolved
@@ -49,11 +49,8 @@
 retry_delay = 5
 api_client_timeout = 30
 
-<<<<<<< HEAD
-=======
 [github]
 access_token = ""
 owner = "jjohare"
 repo = "logseq"
-directory = "mainKnowledgeGraph"
->>>>>>> 53e63d23
+directory = "mainKnowledgeGraph"